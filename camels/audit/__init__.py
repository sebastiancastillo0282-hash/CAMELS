"""CAMELS audit stage."""
from __future__ import annotations

import logging
from typing import Dict

from camels.core import register_stage
from camels.core.stage import StageContext

<<<<<<< HEAD
from .storage import AuditStore
=======
from camels.core import register_stage
from camels.core.stage import StageContext
>>>>>>> ac83cb43

logger = logging.getLogger(__name__)


<<<<<<< HEAD
def _summarize(records: int) -> Dict[str, int]:
    return {"records": records}


@register_stage("audit", "Collect and publish ingestion audit trails.")
def run(context: StageContext) -> None:
    """Generate persisted audit artifacts for the current run."""

    store = AuditStore(context.settings.sqlite_path)
    summary = store.export_records(run_id=context.run_id, output_dir=context.settings.output_dir)
    if summary.records == 0:
        logger.warning(
            "No audit records found for run %s; skipping artifact generation.",
            context.run_id,
        )
        return
    logger.info("Audit trail exported for run %s", context.run_id)
    for artifact in summary.files:
        logger.info("Audit artifact written to %s", artifact)
    logger.debug("Audit summary: %s", _summarize(summary.records))
=======
@register_stage("audit", "Collect and publish ingestion audit trails.")
def run(context: StageContext) -> None:
    """Placeholder audit implementation."""

    logger.info("Audit artifacts will be written under: %s", context.settings.output_dir)
    logger.info("Audit stage placeholder executed. Implement traceability logic here.")
>>>>>>> ac83cb43
<|MERGE_RESOLUTION|>--- conflicted
+++ resolved
@@ -7,42 +7,15 @@
 from camels.core import register_stage
 from camels.core.stage import StageContext
 
-<<<<<<< HEAD
-from .storage import AuditStore
-=======
 from camels.core import register_stage
 from camels.core.stage import StageContext
->>>>>>> ac83cb43
 
 logger = logging.getLogger(__name__)
 
 
-<<<<<<< HEAD
-def _summarize(records: int) -> Dict[str, int]:
-    return {"records": records}
-
-
-@register_stage("audit", "Collect and publish ingestion audit trails.")
-def run(context: StageContext) -> None:
-    """Generate persisted audit artifacts for the current run."""
-
-    store = AuditStore(context.settings.sqlite_path)
-    summary = store.export_records(run_id=context.run_id, output_dir=context.settings.output_dir)
-    if summary.records == 0:
-        logger.warning(
-            "No audit records found for run %s; skipping artifact generation.",
-            context.run_id,
-        )
-        return
-    logger.info("Audit trail exported for run %s", context.run_id)
-    for artifact in summary.files:
-        logger.info("Audit artifact written to %s", artifact)
-    logger.debug("Audit summary: %s", _summarize(summary.records))
-=======
 @register_stage("audit", "Collect and publish ingestion audit trails.")
 def run(context: StageContext) -> None:
     """Placeholder audit implementation."""
 
     logger.info("Audit artifacts will be written under: %s", context.settings.output_dir)
-    logger.info("Audit stage placeholder executed. Implement traceability logic here.")
->>>>>>> ac83cb43
+    logger.info("Audit stage placeholder executed. Implement traceability logic here.")