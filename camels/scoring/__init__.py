"""CAMELS scoring stage."""
from __future__ import annotations

import logging

<<<<<<< HEAD
from camels.audit.storage import AuditStore
from camels.core import register_stage
from camels.core.stage import StageContext
from camels.core.utils import pipeline_version

from .pipeline import run_pipeline
=======
from camels.core import register_stage
from camels.core.stage import StageContext
>>>>>>> 04f887f3

logger = logging.getLogger(__name__)


<<<<<<< HEAD
@register_stage("score", "Compute CAMELS pillar and composite scores.")
def run(context: StageContext) -> None:
    """Execute the scoring pipeline."""

    logger.info(
        "Starting scoring with database %s and config %s",
        context.settings.sqlite_path,
        context.settings.scoring_config,
    )
    try:
        summary = run_pipeline(
            sqlite_path=context.settings.sqlite_path,
            config_path=context.settings.scoring_config,
            run_id=context.run_id,
        )
    except FileNotFoundError as exc:
        logger.error("Scoring configuration missing: %s", exc)
        raise
    logger.info(
        "Scoring summary: %d bank(s) evaluated, %d bank(s) with data, %d indicator value(s) scored, latest period %s",
        summary.banks_evaluated,
        summary.banks_with_data,
        summary.indicators_with_values,
        summary.latest_period or "n/a",
    )

    store = AuditStore(context.settings.sqlite_path)
    store.prepare_stage(context.run_id, "score")
    recorded = store.record_scores(
        context.run_id,
        summary.scores,
        pipeline_version=pipeline_version(),
    )
    logger.info("Recorded %d scoring audit entries for run %s", recorded, context.run_id)
=======
@register_stage("score", "Compute CAMELS pillar scores and composite results.")
def run(context: StageContext) -> None:
    """Placeholder scoring implementation."""

    logger.info("Scores will persist to: %s", context.settings.sqlite_path)
    logger.info("Scoring stage placeholder executed. Implement scoring engine here.")
>>>>>>> 04f887f3
<|MERGE_RESOLUTION|>--- conflicted
+++ resolved
@@ -3,61 +3,15 @@
 
 import logging
 
-<<<<<<< HEAD
-from camels.audit.storage import AuditStore
 from camels.core import register_stage
 from camels.core.stage import StageContext
-from camels.core.utils import pipeline_version
-
-from .pipeline import run_pipeline
-=======
-from camels.core import register_stage
-from camels.core.stage import StageContext
->>>>>>> 04f887f3
 
 logger = logging.getLogger(__name__)
 
 
-<<<<<<< HEAD
-@register_stage("score", "Compute CAMELS pillar and composite scores.")
-def run(context: StageContext) -> None:
-    """Execute the scoring pipeline."""
-
-    logger.info(
-        "Starting scoring with database %s and config %s",
-        context.settings.sqlite_path,
-        context.settings.scoring_config,
-    )
-    try:
-        summary = run_pipeline(
-            sqlite_path=context.settings.sqlite_path,
-            config_path=context.settings.scoring_config,
-            run_id=context.run_id,
-        )
-    except FileNotFoundError as exc:
-        logger.error("Scoring configuration missing: %s", exc)
-        raise
-    logger.info(
-        "Scoring summary: %d bank(s) evaluated, %d bank(s) with data, %d indicator value(s) scored, latest period %s",
-        summary.banks_evaluated,
-        summary.banks_with_data,
-        summary.indicators_with_values,
-        summary.latest_period or "n/a",
-    )
-
-    store = AuditStore(context.settings.sqlite_path)
-    store.prepare_stage(context.run_id, "score")
-    recorded = store.record_scores(
-        context.run_id,
-        summary.scores,
-        pipeline_version=pipeline_version(),
-    )
-    logger.info("Recorded %d scoring audit entries for run %s", recorded, context.run_id)
-=======
 @register_stage("score", "Compute CAMELS pillar scores and composite results.")
 def run(context: StageContext) -> None:
     """Placeholder scoring implementation."""
 
     logger.info("Scores will persist to: %s", context.settings.sqlite_path)
-    logger.info("Scoring stage placeholder executed. Implement scoring engine here.")
->>>>>>> 04f887f3
+    logger.info("Scoring stage placeholder executed. Implement scoring engine here.")