"""CAMELS export stage."""
from __future__ import annotations

import logging

from camels.core import register_stage
from camels.core.stage import StageContext
<<<<<<< HEAD

from .generators import ExportGenerator
=======
>>>>>>> a7fe2d8d

logger = logging.getLogger(__name__)


@register_stage("export", "Generate committee-ready CSV/Excel extracts.")
def run(context: StageContext) -> None:
<<<<<<< HEAD
    """Produce consolidated CSV/Excel files for the latest scoring run."""

    generator = ExportGenerator(context.settings.sqlite_path, context.settings.output_dir)
    summary = generator.generate(context.run_id)
    if summary.portfolio_rows == 0 and summary.indicator_rows == 0:
        logger.warning(
            "No scoring results available for export in run %s; skipping file generation.",
            context.run_id,
        )
        return
    logger.info(
        "Generated %d portfolio row(s) and %d indicator row(s) for run %s.",
        summary.portfolio_rows,
        summary.indicator_rows,
        context.run_id,
    )
    for artifact in summary.files:
        logger.info("Export artifact written to %s", artifact)
=======
    """Placeholder export implementation."""

    logger.info("Exports will be saved to: %s", context.settings.output_dir)
    logger.info("Export stage placeholder executed. Implement export writers here.")
>>>>>>> a7fe2d8d
<|MERGE_RESOLUTION|>--- conflicted
+++ resolved
@@ -5,39 +5,13 @@
 
 from camels.core import register_stage
 from camels.core.stage import StageContext
-<<<<<<< HEAD
-
-from .generators import ExportGenerator
-=======
->>>>>>> a7fe2d8d
 
 logger = logging.getLogger(__name__)
 
 
 @register_stage("export", "Generate committee-ready CSV/Excel extracts.")
 def run(context: StageContext) -> None:
-<<<<<<< HEAD
-    """Produce consolidated CSV/Excel files for the latest scoring run."""
-
-    generator = ExportGenerator(context.settings.sqlite_path, context.settings.output_dir)
-    summary = generator.generate(context.run_id)
-    if summary.portfolio_rows == 0 and summary.indicator_rows == 0:
-        logger.warning(
-            "No scoring results available for export in run %s; skipping file generation.",
-            context.run_id,
-        )
-        return
-    logger.info(
-        "Generated %d portfolio row(s) and %d indicator row(s) for run %s.",
-        summary.portfolio_rows,
-        summary.indicator_rows,
-        context.run_id,
-    )
-    for artifact in summary.files:
-        logger.info("Export artifact written to %s", artifact)
-=======
     """Placeholder export implementation."""
 
     logger.info("Exports will be saved to: %s", context.settings.output_dir)
-    logger.info("Export stage placeholder executed. Implement export writers here.")
->>>>>>> a7fe2d8d
+    logger.info("Export stage placeholder executed. Implement export writers here.")