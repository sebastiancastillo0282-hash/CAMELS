"""Command line interface for the CAMELS workflow."""
from __future__ import annotations

<<<<<<< HEAD
import argparse
=======
>>>>>>> a7fe2d8d
import logging
import logging.config
import os
from pathlib import Path
from typing import List, Optional

<<<<<<< HEAD
=======
import typer
import yaml
from dotenv import load_dotenv
from rich.console import Console
from rich.table import Table

>>>>>>> a7fe2d8d
from camels import StageContext, StageRunner, bootstrap, create_default_context, registry
from camels.settings import Settings

def load_environment() -> None:
    candidates = []
    if env_file := os.getenv("ENV_FILE"):
        candidates.append(Path(env_file))
    candidates.append(Path(".env"))

<<<<<<< HEAD
    for path in candidates:
        if not path.exists():
            continue
        with path.open("r", encoding="utf-8") as handle:
            for raw_line in handle:
                line = raw_line.strip()
                if not line or line.startswith("#"):
                    continue
                if "=" not in line:
                    continue
                key, _, value = line.partition("=")
                key = key.strip()
                value = value.strip().strip('"')
                os.environ.setdefault(key, value)


load_environment()

logger = logging.getLogger(__name__)
=======
console = Console()
app = typer.Typer(help="Run the CAMELS analytics workflow.")
>>>>>>> a7fe2d8d


def configure_logging() -> None:
    """Configure logging using YAML/INI files or basic configuration."""

    config_candidates = []
    if config_env := os.getenv("LOGGING_CONFIG"):
        config_candidates.append(Path(config_env))
    config_candidates.extend(
        Path(name) for name in ("logging.yaml", "logging.yml", "logging.ini")
    )

    for config_path in config_candidates:
        if not config_path.exists():
            continue
        suffix = config_path.suffix.lower()
        try:
            if suffix in {".ini", ".cfg"}:
                logging.config.fileConfig(config_path, disable_existing_loggers=False)
            else:
                print(
                    f"Skipping unsupported logging config {config_path}. Using default logging configuration."
                )
                continue
            return
        except Exception as exc:  # pragma: no cover - safety net for config errors
            print(
                f"Failed to load logging config {config_path}: {exc}. Falling back to basic logging."
            )
            break

    logging.basicConfig(
        level=os.getenv("LOG_LEVEL", "INFO").upper(),
        format="%(asctime)s - %(name)s - %(levelname)s - %(message)s",
    )


configure_logging()
bootstrap()
runner = StageRunner(registry)
<<<<<<< HEAD


def _context() -> tuple[Settings, StageContext]:
    settings = Settings.load()
    settings.ensure_directories()
    context = create_default_context(settings)
    return settings, context


def _run_pipeline(stages: Optional[Iterable[str]]) -> None:
    settings, context = _context()
    try:
        resolved = runner.resolve(None if stages is None else list(stages))
    except ValueError as exc:
        print(f"Error: {exc}")
        raise SystemExit(2) from exc
    logger.info(
        "Running stages %s with data directory %s and output %s.",
        resolved,
        settings.data_dir,
        settings.output_dir,
    )
    runner.run(resolved, context)


def _single_stage(stage: str) -> None:
    settings, context = _context()
    runner.run([stage], context)


def command_run(args: argparse.Namespace) -> None:
    stages: Optional[List[str]] = args.stages if args.stages else None
    _run_pipeline(stages)


def command_stages(_: argparse.Namespace) -> None:
    print("CAMELS Registered Stages:")
    for definition in registry.items():
        print(f"- {definition.name}: {definition.description} ({definition.module})")


def command_ingest(_: argparse.Namespace) -> None:
    _single_stage("ingest")


def command_normalize(_: argparse.Namespace) -> None:
    _single_stage("normalize")


def command_score(_: argparse.Namespace) -> None:
    _single_stage("score")


def command_dashboard(_: argparse.Namespace) -> None:
    _single_stage("dashboard")


def command_export(_: argparse.Namespace) -> None:
    _single_stage("export")


def command_audit(_: argparse.Namespace) -> None:
    _single_stage("audit")


def build_parser() -> argparse.ArgumentParser:
    parser = argparse.ArgumentParser(description="Run the CAMELS analytics workflow.")
    subparsers = parser.add_subparsers(dest="command")
    subparsers.required = True

    parser_run = subparsers.add_parser("run", help="Run the full pipeline")
    parser_run.add_argument(
        "stages",
        nargs="*",
        help="Optional ordered list of stages to run instead of all registered stages.",
    )
    parser_run.set_defaults(func=command_run)

    parser_stages = subparsers.add_parser("stages", help="List registered stages")
    parser_stages.set_defaults(func=command_stages)
=======


def _context() -> tuple[Settings, StageContext]:
    settings = Settings.load()
    settings.ensure_directories()
    context = create_default_context(settings)
    return settings, context


@app.command()
def run(
    stages: Optional[List[str]] = typer.Argument(
        None, help="Stages to run in order. Defaults to all registered stages."
    )
) -> None:
    """Run the full pipeline, optionally limiting to specific stages."""

    settings, context = _context()
    try:
        resolved = runner.resolve(stages)
    except ValueError as exc:
        raise typer.BadParameter(str(exc)) from exc
    console.log(
        f"Running stages {resolved} with data directory {settings.data_dir} and output {settings.output_dir}."
    )
    runner.run(resolved, context)


@app.command()
def stages() -> None:
    """List registered stages and descriptions."""

    table = Table(title="CAMELS Registered Stages")
    table.add_column("Stage", style="cyan", no_wrap=True)
    table.add_column("Module", style="magenta")
    table.add_column("Description", style="green")
    for definition in registry.items():
        table.add_row(definition.name, definition.module, definition.description)
    console.print(table)


def _single_stage(stage: str) -> None:
    settings, context = _context()
    runner.run([stage], context)


@app.command()
def ingest() -> None:
    """Run only the ingestion stage."""

    _single_stage("ingest")


@app.command()
def normalize() -> None:
    """Run only the normalization stage."""

    _single_stage("normalize")


@app.command()
def score() -> None:
    """Run only the scoring stage."""

    _single_stage("score")


@app.command()
def dashboard() -> None:
    """Run only the dashboard stage."""

    _single_stage("dashboard")
>>>>>>> a7fe2d8d

    for name, func in (
        ("ingest", command_ingest),
        ("normalize", command_normalize),
        ("score", command_score),
        ("dashboard", command_dashboard),
        ("export", command_export),
        ("audit", command_audit),
    ):
        sub = subparsers.add_parser(name, help=f"Run only the {name} stage")
        sub.set_defaults(func=func)

<<<<<<< HEAD
    return parser


def main(argv: Optional[List[str]] = None) -> int:
    parser = build_parser()
    args = parser.parse_args(argv)
    args.func(args)
    return 0
=======
@app.command()
def export() -> None:
    """Run only the export stage."""

    _single_stage("export")


@app.command()
def audit() -> None:
    """Run only the audit stage."""

    _single_stage("audit")
>>>>>>> a7fe2d8d


if __name__ == "__main__":  # pragma: no cover - entry point for CLI usage
    raise SystemExit(main())<|MERGE_RESOLUTION|>--- conflicted
+++ resolved
@@ -1,25 +1,18 @@
 """Command line interface for the CAMELS workflow."""
 from __future__ import annotations
 
-<<<<<<< HEAD
-import argparse
-=======
->>>>>>> a7fe2d8d
 import logging
 import logging.config
 import os
 from pathlib import Path
 from typing import List, Optional
 
-<<<<<<< HEAD
-=======
 import typer
 import yaml
 from dotenv import load_dotenv
 from rich.console import Console
 from rich.table import Table
 
->>>>>>> a7fe2d8d
 from camels import StageContext, StageRunner, bootstrap, create_default_context, registry
 from camels.settings import Settings
 
@@ -29,30 +22,8 @@
         candidates.append(Path(env_file))
     candidates.append(Path(".env"))
 
-<<<<<<< HEAD
-    for path in candidates:
-        if not path.exists():
-            continue
-        with path.open("r", encoding="utf-8") as handle:
-            for raw_line in handle:
-                line = raw_line.strip()
-                if not line or line.startswith("#"):
-                    continue
-                if "=" not in line:
-                    continue
-                key, _, value = line.partition("=")
-                key = key.strip()
-                value = value.strip().strip('"')
-                os.environ.setdefault(key, value)
-
-
-load_environment()
-
-logger = logging.getLogger(__name__)
-=======
 console = Console()
 app = typer.Typer(help="Run the CAMELS analytics workflow.")
->>>>>>> a7fe2d8d
 
 
 def configure_logging() -> None:
@@ -93,88 +64,6 @@
 configure_logging()
 bootstrap()
 runner = StageRunner(registry)
-<<<<<<< HEAD
-
-
-def _context() -> tuple[Settings, StageContext]:
-    settings = Settings.load()
-    settings.ensure_directories()
-    context = create_default_context(settings)
-    return settings, context
-
-
-def _run_pipeline(stages: Optional[Iterable[str]]) -> None:
-    settings, context = _context()
-    try:
-        resolved = runner.resolve(None if stages is None else list(stages))
-    except ValueError as exc:
-        print(f"Error: {exc}")
-        raise SystemExit(2) from exc
-    logger.info(
-        "Running stages %s with data directory %s and output %s.",
-        resolved,
-        settings.data_dir,
-        settings.output_dir,
-    )
-    runner.run(resolved, context)
-
-
-def _single_stage(stage: str) -> None:
-    settings, context = _context()
-    runner.run([stage], context)
-
-
-def command_run(args: argparse.Namespace) -> None:
-    stages: Optional[List[str]] = args.stages if args.stages else None
-    _run_pipeline(stages)
-
-
-def command_stages(_: argparse.Namespace) -> None:
-    print("CAMELS Registered Stages:")
-    for definition in registry.items():
-        print(f"- {definition.name}: {definition.description} ({definition.module})")
-
-
-def command_ingest(_: argparse.Namespace) -> None:
-    _single_stage("ingest")
-
-
-def command_normalize(_: argparse.Namespace) -> None:
-    _single_stage("normalize")
-
-
-def command_score(_: argparse.Namespace) -> None:
-    _single_stage("score")
-
-
-def command_dashboard(_: argparse.Namespace) -> None:
-    _single_stage("dashboard")
-
-
-def command_export(_: argparse.Namespace) -> None:
-    _single_stage("export")
-
-
-def command_audit(_: argparse.Namespace) -> None:
-    _single_stage("audit")
-
-
-def build_parser() -> argparse.ArgumentParser:
-    parser = argparse.ArgumentParser(description="Run the CAMELS analytics workflow.")
-    subparsers = parser.add_subparsers(dest="command")
-    subparsers.required = True
-
-    parser_run = subparsers.add_parser("run", help="Run the full pipeline")
-    parser_run.add_argument(
-        "stages",
-        nargs="*",
-        help="Optional ordered list of stages to run instead of all registered stages.",
-    )
-    parser_run.set_defaults(func=command_run)
-
-    parser_stages = subparsers.add_parser("stages", help="List registered stages")
-    parser_stages.set_defaults(func=command_stages)
-=======
 
 
 def _context() -> tuple[Settings, StageContext]:
@@ -247,7 +136,6 @@
     """Run only the dashboard stage."""
 
     _single_stage("dashboard")
->>>>>>> a7fe2d8d
 
     for name, func in (
         ("ingest", command_ingest),
@@ -260,16 +148,6 @@
         sub = subparsers.add_parser(name, help=f"Run only the {name} stage")
         sub.set_defaults(func=func)
 
-<<<<<<< HEAD
-    return parser
-
-
-def main(argv: Optional[List[str]] = None) -> int:
-    parser = build_parser()
-    args = parser.parse_args(argv)
-    args.func(args)
-    return 0
-=======
 @app.command()
 def export() -> None:
     """Run only the export stage."""
@@ -282,7 +160,6 @@
     """Run only the audit stage."""
 
     _single_stage("audit")
->>>>>>> a7fe2d8d
 
 
 if __name__ == "__main__":  # pragma: no cover - entry point for CLI usage
