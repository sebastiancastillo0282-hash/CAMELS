[build-system]
requires = ["setuptools>=68", "wheel"]
build-backend = "setuptools.build_meta"

[project]
name = "camels"
version = "0.1.0"
description = "Command-line toolkit for the CAMELS analytics pipeline."
authors = [{ name = "CAMELS Team" }]
readme = "README.md"
requires-python = ">=3.9"
<<<<<<< HEAD
dependencies = []
=======
dependencies = [
    "typer[all]>=0.9.0",
    "python-dotenv>=1.0.0",
    "rich>=13.0.0",
    "PyYAML>=6.0",
    "openpyxl>=3.1.2",
    "pypdf>=3.0.0"
]
>>>>>>> a7fe2d8d

[project.optional-dependencies]
dev = [
    "pytest>=7.4",
    "black>=23.0",
    "ruff>=0.3",
]

[project.scripts]
camels = "scripts.camels:main"

[tool.setuptools.packages.find]
where = ["."]
include = ["camels*"]

[tool.ruff]
line-length = 100
target-version = "py311"
src = ["camels", "scripts", "tests"]

[tool.black]
line-length = 100
target-version = ["py311"]

<<<<<<< HEAD
[tool.pytest.ini_options]
addopts = "-ra"
testpaths = ["tests"]
=======
[tool.setuptools.packages.find]
where = ["."]
include = ["camels*"]
>>>>>>> a7fe2d8d
<|MERGE_RESOLUTION|>--- conflicted
+++ resolved
@@ -9,9 +9,6 @@
 authors = [{ name = "CAMELS Team" }]
 readme = "README.md"
 requires-python = ">=3.9"
-<<<<<<< HEAD
-dependencies = []
-=======
 dependencies = [
     "typer[all]>=0.9.0",
     "python-dotenv>=1.0.0",
@@ -20,7 +17,6 @@
     "openpyxl>=3.1.2",
     "pypdf>=3.0.0"
 ]
->>>>>>> a7fe2d8d
 
 [project.optional-dependencies]
 dev = [
@@ -45,12 +41,6 @@
 line-length = 100
 target-version = ["py311"]
 
-<<<<<<< HEAD
-[tool.pytest.ini_options]
-addopts = "-ra"
-testpaths = ["tests"]
-=======
 [tool.setuptools.packages.find]
 where = ["."]
-include = ["camels*"]
->>>>>>> a7fe2d8d
+include = ["camels*"]